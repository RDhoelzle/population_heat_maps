--- conflicted
+++ resolved
@@ -1,10 +1,6 @@
 # Normalizing Population Data for Geographical Heat Maps
 
-<<<<<<< HEAD
-It's a well-known challenge when visualisating geographical data that if the data isn't handled properly, then geographical heat maps tend to be no more than population maps.
-=======
 It's a well-known challenge when visualizing geographical data that if the data isn't handled properly, then geographical heat maps tend to be no more than population maps.
->>>>>>> 551356a4
 
 <img src="https://imgs.xkcd.com/comics/heatmap_2x.png" width="500">
 <div style="text-align: center"> <a href="https://xkcd.com/1138/" target="_blank">XKCD Heat Maps</a> </div>
